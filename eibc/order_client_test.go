package eibc

import (
	"context"
	"fmt"
	"net/url"
	"strconv"
	"strings"
	"sync"
	"testing"
	"time"

	"cosmossdk.io/math"
	"github.com/cosmos/cosmos-sdk/client"
	cdctypes "github.com/cosmos/cosmos-sdk/codec/types"
	sdk "github.com/cosmos/cosmos-sdk/types"
	"github.com/cosmos/cosmos-sdk/x/authz"
	banktypes "github.com/cosmos/cosmos-sdk/x/bank/types"
	"github.com/dymensionxyz/cosmosclient/cosmosclient"
	"github.com/stretchr/testify/assert"
	"github.com/stretchr/testify/require"
	rpcclient "github.com/tendermint/tendermint/rpc/client"
	coretypes "github.com/tendermint/tendermint/rpc/core/types"
	"go.uber.org/zap"
	"google.golang.org/grpc"

	"github.com/dymensionxyz/eibc-client/config"
	"github.com/dymensionxyz/eibc-client/types"
)

func TestOrderClient(t *testing.T) {
	type lpConfig struct {
		grant   *types.FulfillOrderAuthorization
		balance sdk.Coins
	}
	tests := []struct {
		name                      string
		config                    config.Config
		lpConfigs                 []lpConfig
		hubClient                 mockNodeClient
		fullNodeClient            *nodeClient
		pollOrders                []Order
		eventOrders               []Order
		updateOrders              []Order
		expectLPFulfilledOrderIDs map[string]string // orderID -> lpAddress
	}{
		{
			name: "p2p mode, orders from poller: fulfilled",
			config: config.Config{
				OrderPolling: config.OrderPollingConfig{
					Interval: 5 * time.Second,
					Enabled:  true,
				},
				Operator: config.OperatorConfig{
					MinFeeShare: "0.1",
				},
				Fulfillers: config.FulfillerConfig{
					Scale:          3,
					MaxOrdersPerTx: 4,
				},
				Validation: config.ValidationConfig{
					WaitTime: time.Second,
					Interval: time.Second,
				},
			},
			lpConfigs: []lpConfig{
				{
					grant: &types.FulfillOrderAuthorization{
						Rollapps: []*types.RollappCriteria{
							{
								RollappId:           "rollapp1",
								Denoms:              []string{"stake", "adym"},
								MinFeePercentage:    types.DecProto{Dec: math.LegacyMustNewDecFromStr("0.1")},
								MaxPrice:            sdk.NewCoins(sdk.NewCoin("stake", sdk.NewInt(210)), sdk.NewCoin("adym", sdk.NewInt(150))),
								OperatorFeeShare:    types.DecProto{Dec: math.LegacyMustNewDecFromStr("0.1")},
								SpendLimit:          sdk.NewCoins(sdk.NewCoin("stake", sdk.NewInt(210)), sdk.NewCoin("adym", sdk.NewInt(150))),
								SettlementValidated: false,
							}, {
								RollappId:        "rollapp2",
								Denoms:           []string{"stake", "adym"},
								MinFeePercentage: types.DecProto{Dec: math.LegacyMustNewDecFromStr("0.1")},
								MaxPrice:         sdk.NewCoins(sdk.NewCoin("stake", sdk.NewInt(210)), sdk.NewCoin("adym", sdk.NewInt(150))),
								SpendLimit:       sdk.NewCoins(sdk.NewCoin("stake", sdk.NewInt(210)), sdk.NewCoin("adym", sdk.NewInt(150))),
<<<<<<< HEAD
								OperatorFeeShare: types.DecProto{Dec: math.LegacyMustNewDecFromStr("0.1")},
							}},
=======
								OperatorFeeShare: math.LegacyMustNewDecFromStr("0.1"),
							},
						},
>>>>>>> adbaf7c6
					},
					balance: sdk.NewCoins(sdk.NewCoin("stake", sdk.NewInt(201)), sdk.NewCoin("adym", sdk.NewInt(140))),
				}, {
					grant: &types.FulfillOrderAuthorization{
						Rollapps: []*types.RollappCriteria{{
							RollappId:           "rollapp2",
							Denoms:              []string{"adym"},
							MinFeePercentage:    types.DecProto{Dec: math.LegacyMustNewDecFromStr("0.1")},
							MaxPrice:            sdk.NewCoins(sdk.NewCoin("adym", sdk.NewInt(450))),
							SpendLimit:          sdk.NewCoins(sdk.NewCoin("adym", sdk.NewInt(450))),
							OperatorFeeShare:    types.DecProto{Dec: math.LegacyMustNewDecFromStr("0.2")},
							SettlementValidated: true,
						}},
					},
					balance: sdk.NewCoins(sdk.NewCoin("adym", sdk.NewInt(500))),
				}, {
					grant: &types.FulfillOrderAuthorization{
						Rollapps: []*types.RollappCriteria{{
							RollappId:           "rollapp1",
							Denoms:              []string{"stake"},
							MinFeePercentage:    types.DecProto{Dec: math.LegacyMustNewDecFromStr("0.1")},
							MaxPrice:            sdk.NewCoins(sdk.NewCoin("stake", sdk.NewInt(450))),
							SpendLimit:          sdk.NewCoins(sdk.NewCoin("stake", sdk.NewInt(450))),
							OperatorFeeShare:    types.DecProto{Dec: math.LegacyMustNewDecFromStr("0.2")},
							SettlementValidated: false,
						}},
					},
					balance: sdk.NewCoins(sdk.NewCoin("stake", sdk.NewInt(200)), sdk.NewCoin("adym", sdk.NewInt(100))),
				},
			},
			hubClient: mockNodeClient{},
			fullNodeClient: &nodeClient{
				rollapps: map[string]config.RollappConfig{
					"rollapp1": {
						MinConfirmations: 2,
						FullNodes:        []string{"location1", "location2"},
					},
					"rollapp2": {
						MinConfirmations: 2,
						FullNodes:        []string{"location3", "location4"},
					},
				},
				get: mockValidGet(map[string]map[int64]*blockValidatedResponse{
					"location1": {
						1: {Result: validationLevelP2P, ChainID: "rollapp1"},
						2: {Result: validationLevelP2P, ChainID: "rollapp1"},
						5: {Result: validationLevelP2P, ChainID: "rollapp1"},
					},
					"location2": {
						1: {Result: validationLevelP2P, ChainID: "rollapp1"},
						2: {Result: validationLevelP2P, ChainID: "rollapp1"},
						5: {Result: validationLevelP2P, ChainID: "rollapp1"},
					},
					"location3": {
						3: {Result: validationLevelP2P, ChainID: "rollapp2"},
						4: {Result: validationLevelSettlement, ChainID: "rollapp2"},
						6: {Result: validationLevelP2P, ChainID: "rollapp2"},
					},
					"location4": {
						3: {Result: validationLevelP2P, ChainID: "rollapp2"},
						4: {Result: validationLevelSettlement, ChainID: "rollapp2"},
						6: {Result: validationLevelNone, ChainID: "rollapp2"},
					},
				}),
			},
			pollOrders: []Order{
				{
					EibcOrderId: "order1",
					Amount:      "92",
					Price:       "80",
					Fee:         "12stake",
					RollappId:   "rollapp1",
					ProofHeight: "1",
					BlockHeight: "1",
				}, {
					EibcOrderId: "order2",
					Amount:      "204",
					Price:       "202",
					Fee:         "2stake", // too low - won't fulfill
					RollappId:   "rollapp2",
					ProofHeight: "2",
					BlockHeight: "2",
				}, {
					EibcOrderId: "order5",
					Amount:      "251",
					Price:       "201",
					Fee:         "50stake",
					RollappId:   "rollapp1",
					ProofHeight: "5",
					BlockHeight: "5",
				},
			},
			eventOrders: []Order{
				{
					EibcOrderId: "order3",
					Amount:      "120",
					Price:       "100adym",
					Fee:         "20adym",
					RollappId:   "rollapp2",
					ProofHeight: "3",
				}, {
					EibcOrderId: "order4",
					Amount:      "285",
					Price:       "250adym",
					Fee:         "35adym",
					RollappId:   "rollapp2",
					ProofHeight: "4",
				}, {
					EibcOrderId: "order6",
					Amount:      "285",
					Price:       "250adym",
					Fee:         "35adym",
					RollappId:   "rollapp2",
					ProofHeight: "6",
				},
			},
			updateOrders: []Order{
				{
					EibcOrderId: "order2",
					Amount:      "227",
					Price:       "202adym",
					Fee:         "25stake", // update so it will fulfill
					RollappId:   "rollapp2",
					ProofHeight: "2",
					BlockHeight: "2",
				},
			},
			expectLPFulfilledOrderIDs: map[string]string{
				"order1": "lp-3-address", // lp3 (lp1 and lp3 selected because they fulfill for rollapp1, lp3 preferred because operator fee is higher)
				// "order2": "",          // not fulfilled (lp1 has not enough balance, lp2 does not fulfill stake orders, lp3 does not fulfill for rollapp2)
				"order3": "lp-1-address", // lp1 (both selected but lp1 preferred due to no settlement validation required)
				"order4": "lp-2-address", // lp2 (selected - max price is high enough)
				"order5": "lp-1-address", // lp1 (between lp1 and lp3, only lp1 has enough balance, lp2 doesn't fulfill adym orders)
				// "order6": "lp-2-address", // not fulfilled, only got 1/2 validation
			},
		},
	}

	for _, tt := range tests {
		t.Run(tt.name, func(t *testing.T) {
			var fulfilledOrders []*demandOrder
			fulfillOrdersFn := func(demandOrder ...*demandOrder) error {
				fulfilledOrders = append(fulfilledOrders, demandOrder...)
				return nil
			}

			var grants []*authz.GrantAuthorization
			lpBalances := make(map[string]sdk.Coins)
			for i, g := range tt.lpConfigs {
				a, err := cdctypes.NewAnyWithValue(g.grant)
				if err != nil {
					t.Fatal(err)
				}
				lpAddr := fmt.Sprintf("lp-%d-address", i+1)
				grants = append(grants, &authz.GrantAuthorization{
					Granter:       lpAddr,
					Grantee:       "policyAddress",
					Authorization: a,
				})
				lpBalances[lpAddr] = g.balance
			}

			getLPGrants := func(ctx context.Context, in *authz.QueryGranteeGrantsRequest, opts ...grpc.CallOption) (*authz.QueryGranteeGrantsResponse, error) {
				return &authz.QueryGranteeGrantsResponse{
					Grants: grants,
				}, nil
			}

			oc, err := setupTestOrderClient(
				tt.config,
				mockGetPollerOrders(tt.pollOrders),
				tt.hubClient,
				tt.fullNodeClient,
				getLPGrants,
				fulfillOrdersFn,
				lpBalances,
				math.LegacyMustNewDecFromStr(tt.config.Operator.MinFeeShare),
			)
			require.NoError(t, err)

			go func() {
				err = oc.Start(context.Background())
				require.NoError(t, err)
			}()

			// orders from events will be picked up first
			for _, order := range tt.eventOrders {
				oc.orderEventer.eventClient.(*mockNodeClient).addOrderCh <- coretypes.ResultEvent{
					Events: map[string][]string{
						createdEvent + ".order_id":      {order.EibcOrderId},
						createdEvent + ".price":         {order.Price},
						createdEvent + ".amount":        {order.Amount},
						createdEvent + ".packet_status": {"PENDING"},
						createdEvent + ".fee":           {order.Fee},
						createdEvent + ".rollapp_id":    {order.RollappId},
						createdEvent + ".proof_height":  {order.ProofHeight},
					},
				}
			}

			for _, order := range tt.updateOrders {
				oc.orderEventer.eventClient.(*mockNodeClient).updateOrderCh <- coretypes.ResultEvent{
					Events: map[string][]string{
						updatedFeeEvent + ".order_id":      {order.EibcOrderId},
						updatedFeeEvent + ".price":         {order.Price},
						updatedFeeEvent + ".amount":        {order.Amount},
						updatedFeeEvent + ".packet_status": {"PENDING"},
						updatedFeeEvent + ".new_fee":       {order.Fee},
						updatedFeeEvent + ".rollapp_id":    {order.RollappId},
						updatedFeeEvent + ".proof_height":  {order.ProofHeight},
					},
				}
			}

			// wait a bit for the client to fulfill orders
			time.Sleep(3 * time.Second)

			// ======= after fulfilling =========
			require.Len(t, fulfilledOrders, len(tt.expectLPFulfilledOrderIDs))

			expectTotalLPSpent := map[string]sdk.Coins{}

			for _, o := range fulfilledOrders {
				lpAddr, ok := tt.expectLPFulfilledOrderIDs[o.id]
				require.True(t, ok)
				require.Equal(t, lpAddr, o.lpAddress)
				expectTotalLPSpent[o.lpAddress] = expectTotalLPSpent[o.lpAddress].Add(o.price...)
			}

			for _, lp := range oc.orderTracker.lps {
				assert.Truef(t, lp.reservedFunds.Empty(), "lp %s has reserved funds; got: %s", lp.address, lp.reservedFunds)
				expectBalance := lpBalances[lp.address].Sub(expectTotalLPSpent[lp.address]...)
				assert.Truef(t, expectBalance.IsEqual(lp.getBalance()),
					"lp %s balance is not correct; expect: %s, got: %s", lp.address, expectBalance, lp.getBalance())
			}
		})
	}
}

func Test_OrderFulfillment(t *testing.T) {
	cfg := config.Config{
		OrderPolling: config.OrderPollingConfig{
			Interval: 5 * time.Second,
			Enabled:  true,
		},
		Operator: config.OperatorConfig{
			MinFeeShare: "0.1",
		},
		Fulfillers: config.FulfillerConfig{
			Scale:          10,
			MaxOrdersPerTx: 1,
		},
		Validation: config.ValidationConfig{
			WaitTime: time.Second,
			Interval: time.Second,
		},
	}

	fulfilledOrders := make(map[string]struct{})
	m := sync.Mutex{}

	fulfillOrdersFn := func(demandOrder ...*demandOrder) error {
		m.Lock()
		defer m.Unlock()

		time.Sleep(2 * time.Second)

		for _, o := range demandOrder {
			if _, ok := fulfilledOrders[o.id]; ok {
				t.Fatalf("order %s already fulfilled", o.id)
			}
			fulfilledOrders[o.id] = struct{}{}
		}
		return nil
	}

	balance := sdk.NewCoins(sdk.NewCoin("stake", sdk.NewInt(210000000000)), sdk.NewCoin("adym", sdk.NewInt(150000000000)))
	lpAddr := "lp-address"
	lpBalances := make(map[string]sdk.Coins)
	lpBalances[lpAddr] = balance

	getLPGrants := func(ctx context.Context, in *authz.QueryGranteeGrantsRequest, opts ...grpc.CallOption) (*authz.QueryGranteeGrantsResponse, error) {
		a, _ := cdctypes.NewAnyWithValue(&types.FulfillOrderAuthorization{
			Rollapps: []*types.RollappCriteria{
				{
					RollappId:           "rollapp1",
					Denoms:              []string{"stake", "adym"},
					MinFeePercentage:    types.DecProto{Dec: math.LegacyMustNewDecFromStr("0.1")},
					MaxPrice:            sdk.NewCoins(sdk.NewCoin("stake", sdk.NewInt(210)), sdk.NewCoin("adym", sdk.NewInt(150))),
					OperatorFeeShare:    types.DecProto{Dec: math.LegacyMustNewDecFromStr("0.1")},
					SpendLimit:          balance,
					SettlementValidated: false,
				},
			},
		})
		return &authz.QueryGranteeGrantsResponse{
			Grants: []*authz.GrantAuthorization{
				{
					Granter:       lpAddr,
					Grantee:       "policyAddress",
					Authorization: a,
				},
			},
		}, nil
	}

	var pollOrders []Order
	for i := 0; i < 200; i++ {
		pollOrders = append(pollOrders, Order{
			EibcOrderId: fmt.Sprintf("order-%d", i),
			Amount:      "92",
			Price:       "80",
			Fee:         "12stake",
			RollappId:   "rollapp1",
			ProofHeight: fmt.Sprint(i + 1),
			BlockHeight: "1",
		})
	}

	oc, err := setupTestOrderClient(
		cfg,
		mockGetPollerOrders(pollOrders),
		mockNodeClient{},
		&nodeClient{
			rollapps: map[string]config.RollappConfig{
				"rollapp1": {
					MinConfirmations: 1,
					FullNodes:        []string{},
				},
			},
		},
		getLPGrants,
		fulfillOrdersFn,
		lpBalances,
		math.LegacyMustNewDecFromStr(cfg.Operator.MinFeeShare),
	)
	require.NoError(t, err)

	go func() {
		err = oc.Start(context.Background())
		require.NoError(t, err)
	}()

	<-make(chan struct{})
}

func setupTestOrderClient(
	cfg config.Config,
	pollOrders func(ctx context.Context) ([]Order, error),
	hubClient mockNodeClient,
	fullNodeClient *nodeClient,
	grantsFn getLPGrantsFn,
	fulfillOrdersFn func(demandOrder ...*demandOrder) error,
	lpBalances map[string]sdk.Coins,
	minOperatorFeeShare math.LegacyDec,
) (*orderClient, error) {
	logger, _ := zap.NewDevelopment()
	orderCh := make(chan []*demandOrder, config.NewOrderBufferSize)
	processedCh := make(chan []orderFulfillResult, config.NewOrderBufferSize)

	// tracker
	trackerClient := hubClient

	// fulfillers
	fulfiller := make(map[string]*orderFulfiller)

	ordTracker := newOrderTracker(
		&trackerClient,
		"policyAddress",
		minOperatorFeeShare,
		fullNodeClient,
		"subscriber",
		cfg.Fulfillers.Scale,
		cfg.Fulfillers.MaxOrdersPerTx,
		&cfg.Validation,
		orderCh,
		processedCh,
		cfg.OrderPolling.Interval,
		cfg.Validation.Interval,
		func() {},
		logger,
	)
	ordTracker.getLPGrants = grantsFn
	// LPs always have enough balance
	ordTracker.getBalances = mockGetBalances(lpBalances)

	// eventer
	eventerClient := hubClient
	eventerClient.finalizeOrderCh = make(chan coretypes.ResultEvent, 1)
	eventerClient.addOrderCh = make(chan coretypes.ResultEvent, 1)
	eventerClient.updateOrderCh = make(chan coretypes.ResultEvent, 1)

	eventer := newOrderEventer(
		cosmosclient.Client{
			RPC:      &eventerClient,
			WSEvents: &eventerClient,
		},
		"",
		ordTracker,
		logger,
	)

	for i := range cfg.Fulfillers.Scale {
		fulfillerName := fmt.Sprintf("fulfiller-%d", i+1)

		hc := hubClient
		acc := account{
			Name:    fulfillerName,
			Address: fulfillerName + "-address",
		}
		b, err := newOrderFulfiller(
			acc,
			"operatorAddress",
			logger,
			"policyAddress",
			&hc,
			orderCh,
			processedCh,
			ordTracker.releaseAllReservedOrdersFunds,
			ordTracker.debitAllReservedOrdersFunds,
			cfg.Fulfillers.MaxOrdersPerTx,
		)
		if err != nil {
			return nil, err
		}
		b.FulfillDemandOrders = fulfillOrdersFn
		fulfiller[b.account.Name] = b
	}

	// poller
	var poller *orderPoller
	if cfg.OrderPolling.Enabled {
		var rollapps []string
		for r := range cfg.Rollapps {
			rollapps = append(rollapps, r)
		}
		poller = newOrderPoller(
			hubClient.Context(),
			ordTracker,
			cfg.OrderPolling,
			rollapps,
			"operator",
			logger,
		)
		poller.getOrders = pollOrders
	}

	// order client
	oc := &orderClient{
		orderEventer: eventer,
		orderTracker: ordTracker,
		fulfillers:   fulfiller,
		config:       cfg,
		logger:       logger,
		orderPoller:  poller,
	}

	return oc, nil
}

func mockGetPollerOrders(orders []Order) func(ctx context.Context) ([]Order, error) {
	return func(ctx context.Context) ([]Order, error) {
		// after polling once, remove orders
		defer func() {
			orders = nil
		}()

		time.Sleep(2 * time.Second)
		return orders, nil
	}
}

func mockGetBalances(lpBalances map[string]sdk.Coins) getSpendableBalancesFn {
	return func(ctx context.Context, in *banktypes.QuerySpendableBalancesRequest, opts ...grpc.CallOption) (*banktypes.QuerySpendableBalancesResponse, error) {
		return &banktypes.QuerySpendableBalancesResponse{
			Balances: lpBalances[in.Address],
		}, nil
	}
}

func mockValidGet(resps map[string]map[int64]*blockValidatedResponse) getFn {
	return func(ctx context.Context, urlStr string) (*blockValidatedResponse, error) {
		for loc, rspMap := range resps {
			if strings.Contains(urlStr, loc) {
				u, _ := url.Parse(urlStr)
				h, _ := strconv.ParseInt(u.Query().Get("height"), 10, 64)

				if rspMap[h] != nil {
					return rspMap[h], nil
				}
			}
		}
		return &blockValidatedResponse{
			Result: validationLevelNone,
		}, nil
	}
}

type mockNodeClient struct {
	rpcclient.Client
	finalizeOrderCh chan coretypes.ResultEvent
	addOrderCh      chan coretypes.ResultEvent
	updateOrderCh   chan coretypes.ResultEvent
}

func (m *mockNodeClient) Start() error {
	return nil
}

func (m *mockNodeClient) Context() client.Context {
	return client.Context{}
}

func (m *mockNodeClient) BroadcastTx(string, ...sdk.Msg) (cosmosclient.Response, error) {
	return cosmosclient.Response{TxResponse: &sdk.TxResponse{}}, nil
}

func (m *mockNodeClient) Subscribe(_ context.Context, _ string, query string, _ ...int) (out <-chan coretypes.ResultEvent, err error) {
	switch {
	case strings.Contains(query, createdEvent):
		return m.addOrderCh, nil
	case strings.Contains(query, updatedFeeEvent):
		return m.updateOrderCh, nil
	}
	return nil, fmt.Errorf("invalid query")
}<|MERGE_RESOLUTION|>--- conflicted
+++ resolved
@@ -81,14 +81,9 @@
 								MinFeePercentage: types.DecProto{Dec: math.LegacyMustNewDecFromStr("0.1")},
 								MaxPrice:         sdk.NewCoins(sdk.NewCoin("stake", sdk.NewInt(210)), sdk.NewCoin("adym", sdk.NewInt(150))),
 								SpendLimit:       sdk.NewCoins(sdk.NewCoin("stake", sdk.NewInt(210)), sdk.NewCoin("adym", sdk.NewInt(150))),
-<<<<<<< HEAD
 								OperatorFeeShare: types.DecProto{Dec: math.LegacyMustNewDecFromStr("0.1")},
-							}},
-=======
-								OperatorFeeShare: math.LegacyMustNewDecFromStr("0.1"),
 							},
 						},
->>>>>>> adbaf7c6
 					},
 					balance: sdk.NewCoins(sdk.NewCoin("stake", sdk.NewInt(201)), sdk.NewCoin("adym", sdk.NewInt(140))),
 				}, {
