package main

import (
	"context"
	"fmt"
	"os"
	"slices"

	sdk "github.com/cosmos/cosmos-sdk/types"
	"go.uber.org/zap"
	"go.uber.org/zap/zapcore"

	"github.com/dymensionxyz/cosmosclient/cosmosclient"

	"github.com/dymensionxyz/order-client/store"
)

type orderClient struct {
	logger  *zap.Logger
	config  Config
	bots    map[string]*orderFulfiller
	orderCh chan []*demandOrder
	whale   *whale

	orderFetcher *orderFetcher
	orderTracker *orderTracker
}

func newOrderClient(ctx context.Context, config Config) (*orderClient, error) {
	sdkcfg := sdk.GetConfig()
	sdkcfg.SetBech32PrefixForAccount(hubAddressPrefix, pubKeyPrefix)

	logger, err := buildLogger(config.LogLevel)
	if err != nil {
		return nil, fmt.Errorf("failed to create logger: %w", err)
	}

	defer logger.Sync() // Ensure all logs are written

	minGasBalance, err := sdk.ParseCoinNormalized(config.MinimumGasBalance)
	if err != nil {
		return nil, fmt.Errorf("failed to parse minimum gas balance: %w", err)
	}

	// init cosmos client for order fetcher
	fetcherClientCfg := clientConfig{
		homeDir:        config.Bots.KeyringDir,
		nodeAddress:    config.NodeAddress,
		gasFees:        config.GasFees,
		gasPrices:      config.GasPrices,
		keyringBackend: config.Bots.KeyringBackend,
	}
	fetcherCosmosClient, err := cosmosclient.New(ctx, getCosmosClientOptions(fetcherClientCfg)...)
	if err != nil {
		return nil, fmt.Errorf("failed to create cosmos client: %w", err)
	}

	denomFetch := newDenomFetcher(fetcherCosmosClient)
	orderCh := make(chan []*demandOrder, newOrderBufferSize)

	db, err := store.NewDB(ctx, config.DBPath)
	if err != nil {
		return nil, fmt.Errorf("failed to create db: %w", err)
	}

	fulfilledOrdersCh := make(chan *orderBatch, newOrderBufferSize) // TODO: make buffer size configurable
	bstore := store.NewBotStore(db)
	ordTracker := newOrderTracker(fetcherCosmosClient, bstore, fulfilledOrdersCh, logger)

	ordFetcher := newOrderFetcher(
		fetcherCosmosClient,
		denomFetch,
		ordTracker,
		config.IndexerURL,
		config.Bots.MaxOrdersPerTx,
		orderCh,
		logger,
	)

	topUpCh := make(chan topUpRequest, config.Bots.NumberOfBots) // TODO: make buffer size configurable
	slackClient := newSlacker(config.SlackConfig, logger)
	bin := "dymd" // TODO: from config

	whaleSvc, err := buildWhale(
		ctx,
		logger,
		config.Whale,
		slackClient,
		config.NodeAddress,
		config.GasFees,
		config.GasPrices,
		minGasBalance,
		topUpCh,
	)
	if err != nil {
		return nil, fmt.Errorf("failed to create whale: %w", err)
	}

	accs, err := getBotAccounts(bin, config.Bots.KeyringDir)
	if err != nil {
		return nil, fmt.Errorf("failed to get bot accounts: %w", err)
	}

	numFoundBots := len(accs)

	botsAccountsToCreate := max(0, config.Bots.NumberOfBots) - numFoundBots
	if botsAccountsToCreate > 0 {
		logger.Info("creating bot accounts", zap.Int("accounts", botsAccountsToCreate))
	}

	newNames, err := createBotAccounts(bin, config.Bots.KeyringDir, botsAccountsToCreate)
	if err != nil {
		return nil, fmt.Errorf("failed to create bot accounts: %w", err)
	}

	accs = slices.Concat(accs, newNames)

	if len(accs) < config.Bots.NumberOfBots {
		return nil, fmt.Errorf("expected %d bot accounts, got %d", config.Bots.NumberOfBots, len(accs))
	}

	// create bots
	bots := make(map[string]*orderFulfiller)

	var botIdx int
	for botIdx = range config.Bots.NumberOfBots {
		b, err := buildBot(
			ctx,
			accs[botIdx],
			logger,
			config.Bots,
			bstore,
			config.NodeAddress,
			config.GasFees,
			config.GasPrices,
			minGasBalance,
			orderCh,
			fulfilledOrdersCh,
			topUpCh,
		)
		if err != nil {
			return nil, fmt.Errorf("failed to create bot: %w", err)
		}
		bots[b.accountSvc.accountName] = b
	}

	// TODO: move to account.go
	whaleAcc, err := whaleSvc.accountSvc.client.AccountRegistry.GetByName(whaleSvc.accountSvc.accountName)
	if err != nil {
		return nil, fmt.Errorf("failed to get whale account: %w", err)
	}

	whaleAddr, err := whaleAcc.Record.GetAddress()
	if err != nil {
		return nil, fmt.Errorf("failed to get whale address: %w", err)
	}

<<<<<<< HEAD
	logger.Info("refunding funds from extra bots to whale", zap.String("whale", whaleAddr.String()))

	refundFromExtraBotsToWhale(
		ctx,
		bstore,
		config,
		botIdx,
		accs,
		whaleAddr.String(),
		config.GasFees,
		logger,
	)
=======
	if !config.skipRefund {
		logger.Info("refunding funds from extra bots to whale", zap.String("whale", whaleAddr.String()))
		refundFromExtraBotsToWhale(ctx, config, botIdx, accs, whaleAddr.String(), config.GasFees, logger)
	}
>>>>>>> 73e892ea

	oc := &orderClient{
		orderFetcher: ordFetcher,
		orderTracker: ordTracker,
		bots:         bots,
		whale:        whaleSvc,
		orderCh:      orderCh,
		config:       config,
		logger:       logger,
	}

	return oc, nil
}

func (oc *orderClient) start(ctx context.Context) error {
	oc.logger.Info("starting demand order fetcher...")
	if err := oc.orderFetcher.client.RPC.Start(); err != nil {
		return fmt.Errorf("failed to start rpc client: %w", err)
	}

	// start order fetcher
	if err := oc.orderFetcher.start(ctx, oc.config.OrderRefreshInterval, oc.config.OrderCleanupInterval); err != nil {
		return fmt.Errorf("failed to subscribe to demand orders: %w", err)
	}

	// start whale service
	if err := oc.whale.start(ctx); err != nil {
		return fmt.Errorf("failed to start whale service: %w", err)
	}

	oc.logger.Info("starting bots...")

	// start bots
	for _, b := range oc.bots {
		go func() {
			if err := b.start(ctx); err != nil {
				oc.logger.Error("failed to bot", zap.Error(err))
			}
		}()
	}

	if err := oc.orderTracker.start(ctx); err != nil {
		return fmt.Errorf("failed to start order tracker: %w", err)
	}

	// TODO: block more nicely
	<-make(chan struct{})

	return nil
}

func refundFromExtraBotsToWhale(
	ctx context.Context,
	store accountStore,
	config Config,
	startBotIdx int,
	accs []string,
	whaleAddress string,
	gasFeesStr string,
	logger *zap.Logger,
) {
	refunded := sdk.NewCoins()

	gasFees, err := sdk.ParseCoinNormalized(gasFeesStr)
	if err != nil {
		logger.Error("failed to parse gas fees", zap.Error(err))
		return
	}

	// return funds from extra bots to whale
	for ; startBotIdx < len(accs); startBotIdx++ {
		b, err := buildBot(
			ctx,
			accs[startBotIdx],
			logger,
			config.Bots,
			store,
			config.NodeAddress,
			config.GasFees,
			config.GasPrices,
			sdk.Coin{}, nil, nil, nil,
		)
		if err != nil {
			logger.Error("failed to create bot", zap.Error(err))
			continue
		}

		if err := b.accountSvc.updateFunds(ctx); err != nil {
			logger.Error("failed to get bot balances", zap.Error(err))
			continue
		}

		if b.accountSvc.balanceOf(gasFees.Denom).LT(gasFees.Amount) {
			continue
		}

		b.accountSvc.balances = b.accountSvc.balances.Sub(gasFees)

		if len(b.accountSvc.balances) == 0 {
			continue
		}

		// TODO: specify the whale as the fee payer
		if err = b.accountSvc.sendCoins(b.accountSvc.balances, whaleAddress); err != nil {
			logger.Error("failed to return funds to whale", zap.Error(err))
			continue
		}

		// TODO: if EMPTY, delete the bot account

		refunded = refunded.Add(b.accountSvc.balances...)
	}

	if !refunded.Empty() {
		logger.Info("refunded funds from extra bots to whale",
			zap.Int("bots", len(accs)-config.Bots.NumberOfBots), zap.String("refunded", refunded.String()))
	}
}

// add command that creates all the bots to be used?

func buildBot(
	ctx context.Context,
	name string,
	logger *zap.Logger,
	config botConfig,
	store accountStore,
	nodeAddress, gasFees, gasPrices string,
	minimumGasBalance sdk.Coin,
	newOrderCh chan []*demandOrder,
	fulfilledCh chan *orderBatch,
	topUpCh chan topUpRequest,
) (*orderFulfiller, error) {
	clientCfg := clientConfig{
		homeDir:        config.KeyringDir,
		keyringBackend: config.KeyringBackend,
		nodeAddress:    nodeAddress,
		gasFees:        gasFees,
		gasPrices:      gasPrices,
	}

	cosmosClient, err := cosmosclient.New(ctx, getCosmosClientOptions(clientCfg)...)
	if err != nil {
		return nil, fmt.Errorf("failed to create cosmos client for bot: %s;err: %w", name, err)
	}

	accountSvc, err := newAccountService(
		cosmosClient,
		store,
		logger,
		name,
		minimumGasBalance,
		topUpCh,
		withTopUpFactor(config.TopUpFactor),
	)
	if err != nil {
		return nil, fmt.Errorf("failed to create account service for bot: %s;err: %w", name, err)
	}

	return newOrderFulfiller(accountSvc, newOrderCh, fulfilledCh, cosmosClient, logger), nil
}

func buildWhale(
	ctx context.Context,
	logger *zap.Logger,
	config whaleConfig,
	slack *slacker,
	nodeAddress, gasFees, gasPrices string,
	minimumGasBalance sdk.Coin,
	topUpCh chan topUpRequest,
) (*whale, error) {
	clientCfg := clientConfig{
		homeDir:        config.KeyringDir,
		keyringBackend: config.KeyringBackend,
		nodeAddress:    nodeAddress,
		gasFees:        gasFees,
		gasPrices:      gasPrices,
	}

	balanceThresholdMap := make(map[string]sdk.Coin)
	for denom, threshold := range config.AllowedBalanceThresholds {
		coinStr := threshold + denom
		coin, err := sdk.ParseCoinNormalized(coinStr)
		if err != nil {
			return nil, fmt.Errorf("failed to parse threshold coin: %w", err)
		}

		balanceThresholdMap[denom] = coin
	}

	cosmosClient, err := cosmosclient.New(ctx, getCosmosClientOptions(clientCfg)...)
	if err != nil {
		return nil, fmt.Errorf("failed to create cosmos client for whale: %w", err)
	}

	accountSvc, err := newAccountService(
		cosmosClient,
		nil, // whale doesn't need a store for now
		logger,
		config.AccountName,
		minimumGasBalance,
		topUpCh,
	)
	if err != nil {
		return nil, fmt.Errorf("failed to create account service for whale: %w", err)
	}

	return newWhale(
		accountSvc,
		balanceThresholdMap,
		logger,
		slack,
		cosmosClient.Context().ChainID,
		clientCfg.nodeAddress,
		topUpCh,
	), nil
}

func buildLogger(logLevel string) (*zap.Logger, error) {
	var level zapcore.Level
	if err := level.Set(logLevel); err != nil {
		return nil, fmt.Errorf("failed to set log level: %w", err)
	}

	encoderConfig := zap.NewProductionEncoderConfig()
	encoderConfig.EncodeTime = zapcore.ISO8601TimeEncoder

	logger := zap.New(zapcore.NewCore(
		zapcore.NewJSONEncoder(encoderConfig),
		zapcore.Lock(os.Stdout),
		level,
	))

	return logger, nil
}<|MERGE_RESOLUTION|>--- conflicted
+++ resolved
@@ -155,25 +155,20 @@
 		return nil, fmt.Errorf("failed to get whale address: %w", err)
 	}
 
-<<<<<<< HEAD
 	logger.Info("refunding funds from extra bots to whale", zap.String("whale", whaleAddr.String()))
 
-	refundFromExtraBotsToWhale(
-		ctx,
-		bstore,
-		config,
-		botIdx,
-		accs,
-		whaleAddr.String(),
-		config.GasFees,
-		logger,
-	)
-=======
 	if !config.skipRefund {
-		logger.Info("refunding funds from extra bots to whale", zap.String("whale", whaleAddr.String()))
-		refundFromExtraBotsToWhale(ctx, config, botIdx, accs, whaleAddr.String(), config.GasFees, logger)
-	}
->>>>>>> 73e892ea
+		refundFromExtraBotsToWhale(
+			ctx,
+			bstore,
+			config,
+			botIdx,
+			accs,
+			whaleAddr.String(),
+			config.GasFees,
+			logger,
+		)
+	}
 
 	oc := &orderClient{
 		orderFetcher: ordFetcher,
